from . import superglue
from . import glue
from . import arc
from . import race
from . import webqs
from . import anli
from . import wsc273
from . import winogrande
from . import quac
from . import hellaswag
from . import openbookqa
from . import squad
from . import naturalqs
from . import sat
from . import arithmetic
from . import lambada
<<<<<<< HEAD
from . import race 
=======
from . import piqa
>>>>>>> 0f536808

TASK_REGISTRY = {
    # GLUE
    "cola": glue.CoLA,
    "mnli": glue.MNLI,
    "mnli_mismatched": glue.MNLIMismatched,
    "mrpc": glue.MRPC,
    "rte": glue.RTE,
    "qnli": glue.QNLI,
    "qqp": glue.QQP,
    #"stsb": glue.STSB, # not implemented yet
    "sst": glue.SST,
    "wnli": glue.WNLI,
    # SuperGLUE
    "boolq": superglue.BoolQ,
    "cb": superglue.CommitmentBank,
    "copa": superglue.Copa,
    "multirc": superglue.MultiRC,
    "record": superglue.ReCoRD,
    "wic": superglue.WordsInContext,
    "wsc": superglue.SGWinogradSchemaChallenge,
    
    # Order by benchmark/genre?

    "lambada": lambada.LAMBADA,
    "piqa": piqa.PiQA,

    # "arc_easy": arc.ARCEasy, # not implemented yet
    # "arc_challenge": arc.ARCChallenge, # not implemented yet
    # "quac": quac.QuAC, # not implemented yet
    "hellaswag": hellaswag.HellaSwag, # not implemented yet
    # "openbookqa": openbookqa.OpenBookQA, # not implemented yet
    # "sat": sat.SATAnalogies, # not implemented yet
    # "squad": squad.SQuAD, # not implemented yet
    "race": race.RACE,
    # "naturalqs": naturalqs.NaturalQs, # not implemented yet
    # "webqs": webqs.WebQs, # not implemented yet
    # "wsc273": wsc273.WinogradSchemaChallenge273, # not implemented yet
    # "winogrande": winogrande.Winogrande, # not implemented yet
    # "anli_r1": anli.ANLIRound1, # not implemented yet
    # "anli_r2": anli.ANLIRound2, # not implemented yet
    # "anli_r3": anli.ANLIRound3, # not implemented yet
    # arithmetic
    "arithmetic_2da": arithmetic.Arithmetic2DPlus,
    "arithmetic_2ds": arithmetic.Arithmetic2DMinus,
    "arithmetic_3da": arithmetic.Arithmetic3DPlus,
    "arithmetic_3ds": arithmetic.Arithmetic3DMinus,
    "arithmetic_4da": arithmetic.Arithmetic4DPlus,
    "arithmetic_4ds": arithmetic.Arithmetic4DMinus,
    "arithmetic_5da": arithmetic.Arithmetic5DPlus,
    "arithmetic_5ds": arithmetic.Arithmetic5DMinus,
    "arithmetic_2dm": arithmetic.Arithmetic2DMultiplication,
    "arithmetic_1dc": arithmetic.Arithmetic1DComposite,

}


ALL_TASKS = sorted(list(TASK_REGISTRY))


def get_task(task_name):
    return TASK_REGISTRY[task_name]


def get_task_dict(task_name_list):
    return {
        task_name: get_task(task_name)()
        for task_name in task_name_list
    }<|MERGE_RESOLUTION|>--- conflicted
+++ resolved
@@ -14,11 +14,9 @@
 from . import sat
 from . import arithmetic
 from . import lambada
-<<<<<<< HEAD
 from . import race 
-=======
 from . import piqa
->>>>>>> 0f536808
+
 
 TASK_REGISTRY = {
     # GLUE
